export class UIManager {
    constructor() {
        this.recordButton = document.getElementById('recordButton');
<<<<<<< HEAD
        this.sendButton = document.getElementById('sendButton');
        this.recordingsList = document.getElementById('recordingsList');
        this.transcriptionButton = document.getElementById('transcribeButton');
        this.transcriptionDisplay = document.getElementById('transcriptionDisplay');
        this.conversationDisplay = document.getElementById('conversationDisplay');
        if (!this.conversationDisplay) {
            this.conversationDisplay = document.createElement('div');
            this.conversationDisplay.id = 'conversationDisplay';
            this.conversationDisplay.className = 'conversation-display';
            document.body.appendChild(this.conversationDisplay);
        }
=======
        this.stageIndicator = document.getElementById('currentStage');
        // Set initial button text
        this.recordButton.textContent = 'Start Interaction';
>>>>>>> 7786190a
    }

    updateRecordingButton(isRecording) {
        if (isRecording === 'start_interaction') {
            this.recordButton.textContent = 'Start Recording';
        } else {
            this.recordButton.textContent = isRecording ? 'Stop Recording' : 'Start Recording';
            this.recordButton.classList.toggle('recording', isRecording);
        }
    }

<<<<<<< HEAD
    displayTranscription(text) {
        if (!this.transcriptionDisplay) {
            this.transcriptionDisplay = document.createElement('div');
            this.transcriptionDisplay.id = 'transcriptionDisplay';
            this.transcriptionDisplay.className = 'transcription-display';
            document.body.appendChild(this.transcriptionDisplay);
        }
        
        this.transcriptionDisplay.innerHTML = `
            <div class="transcription-content">
                <h3>Your Message</h3>
                <p>${text}</p>
            </div>
        `;
=======
    updateStageIndicator(state) {
        let stageText = '';
        switch (state) {
            case 'PRE_INTERACTION':
                stageText = 'Ready to Start';
                break;
            case 'ROBOT_STAGE':
                stageText = 'Robot Stage';
                break;
            case 'VOICE_CLONING':
                stageText = 'Voice Cloning in Progress...';
                break;
            case 'HUMAN_STAGE':
                stageText = 'Human Stage';
                break;
            case 'ERROR':
                stageText = 'Error State';
                break;
            default:
                stageText = 'Unknown Stage';
        }
        this.stageIndicator.textContent = stageText;
>>>>>>> 7786190a
    }

    displayAIResponse(response) {
        const responseElement = document.createElement('div');
        responseElement.className = 'ai-response';
        responseElement.innerHTML = `
            <div class="response-content">
                <h3>AI Follow-up Question</h3>
                <p>${response}</p>
            </div>
        `;
        this.conversationDisplay.appendChild(responseElement);
        this.conversationDisplay.scrollTop = this.conversationDisplay.scrollHeight;
    }

    clearConversation() {
        if (this.conversationDisplay) {
            this.conversationDisplay.innerHTML = '';
        }
    }
} <|MERGE_RESOLUTION|>--- conflicted
+++ resolved
@@ -1,23 +1,19 @@
 export class UIManager {
     constructor() {
         this.recordButton = document.getElementById('recordButton');
-<<<<<<< HEAD
-        this.sendButton = document.getElementById('sendButton');
-        this.recordingsList = document.getElementById('recordingsList');
-        this.transcriptionButton = document.getElementById('transcribeButton');
-        this.transcriptionDisplay = document.getElementById('transcriptionDisplay');
+        this.stageIndicator = document.getElementById('currentStage');
         this.conversationDisplay = document.getElementById('conversationDisplay');
+        
+        // Create conversation display if it doesn't exist
         if (!this.conversationDisplay) {
             this.conversationDisplay = document.createElement('div');
             this.conversationDisplay.id = 'conversationDisplay';
             this.conversationDisplay.className = 'conversation-display';
             document.body.appendChild(this.conversationDisplay);
         }
-=======
-        this.stageIndicator = document.getElementById('currentStage');
+        
         // Set initial button text
         this.recordButton.textContent = 'Start Interaction';
->>>>>>> 7786190a
     }
 
     updateRecordingButton(isRecording) {
@@ -29,22 +25,6 @@
         }
     }
 
-<<<<<<< HEAD
-    displayTranscription(text) {
-        if (!this.transcriptionDisplay) {
-            this.transcriptionDisplay = document.createElement('div');
-            this.transcriptionDisplay.id = 'transcriptionDisplay';
-            this.transcriptionDisplay.className = 'transcription-display';
-            document.body.appendChild(this.transcriptionDisplay);
-        }
-        
-        this.transcriptionDisplay.innerHTML = `
-            <div class="transcription-content">
-                <h3>Your Message</h3>
-                <p>${text}</p>
-            </div>
-        `;
-=======
     updateStageIndicator(state) {
         let stageText = '';
         switch (state) {
@@ -67,7 +47,17 @@
                 stageText = 'Unknown Stage';
         }
         this.stageIndicator.textContent = stageText;
->>>>>>> 7786190a
+    }
+
+    displayTranscription(text) {
+        const transcriptionElement = document.createElement('div');
+        transcriptionElement.className = 'transcription-content';
+        transcriptionElement.innerHTML = `
+            <h3>Your Message</h3>
+            <p>${text}</p>
+        `;
+        this.conversationDisplay.appendChild(transcriptionElement);
+        this.conversationDisplay.scrollTop = this.conversationDisplay.scrollHeight;
     }
 
     displayAIResponse(response) {
