--- conflicted
+++ resolved
@@ -35,7 +35,7 @@
     }
 
     initializeEventListeners() {
-    this.ui.recordButton.addEventListener('click',  () => this.handleButtonClick());
+        this.ui.recordButton.addEventListener('click', () => this.handleButtonClick());
     }
 
     async startRobotStage() {
@@ -88,14 +88,9 @@
                     const transcription = await this.api.transcribeAudio(recording);
                     if (transcription && transcription.text) {
                         // Get AI response
-<<<<<<< HEAD
                         const currentState = this.stateManager.getCurrentState();
                         const aiResponse = await this.chatService.analyzeTranscription(transcription.text, currentState);
-                        
-=======
-                        const aiResponse = await this.chatService.analyzeTranscription(transcription.text);
 
->>>>>>> 2f07c5e3
                         // Speak the response based on current stage
                         if (this.stateManager.isRobotStage()) {
                             await this.tts.speakWithBrowser(aiResponse);
